--- conflicted
+++ resolved
@@ -1,24 +1,12 @@
 from rest_framework.utils.encoders import JSONEncoder
 from rest_framework_json_api.renderers import JsonApiRenderer \
     as BaseJsonApiRender
-<<<<<<< HEAD
-from rest_framework_json_api.utils import slug
-=======
 from rest_framework_json_api.renderers import WrapperNotApplicable
 from rest_framework_json_api.utils import snakecase
->>>>>>> 6893dafd
 
 
 class JsonApiRenderer(BaseJsonApiRender):
     encoder_class = JSONEncoder
-
-<<<<<<< HEAD
-    def model_to_resource_type(self, model):
-        if model:
-            return slug(model._meta.verbose_name_plural)
-        else:
-            return 'data'
-=======
     wrappers = ['wrap_jsonapi_aware'] + BaseJsonApiRender.wrappers
 
     def wrap_jsonapi_aware(self, data, renderer_context):
@@ -29,6 +17,7 @@
         return data
 
     def model_to_resource_type(self, model):
-        assert model
-        return snakecase(model._meta.verbose_name_plural)
->>>>>>> 6893dafd
+        if model:
+            return snakecase(model._meta.verbose_name_plural)
+        else:
+            return 'data'